--- conflicted
+++ resolved
@@ -56,8 +56,6 @@
             self.bg_task2 = bot.loop.create_task(self.task_set_champion_role())
 
     @commands.Cog.listener()
-<<<<<<< HEAD
-=======
     async def on_user_update(self, before, after):
         if before.name != after.name:
             logger.debug(f'Attempting to change member discordname for {before.name} to {after.name}')
@@ -69,7 +67,6 @@
             discord_member.update_name(new_name=utilities.escape_role_mentions(after.name))
 
     @commands.Cog.listener()
->>>>>>> da949570
     async def on_member_update(self, before, after):
         player_query = Player.select().join(DiscordMember).where(
             (DiscordMember.discord_id == after.id) & (Player.guild_id == after.guild.id)
